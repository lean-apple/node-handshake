--- conflicted
+++ resolved
@@ -20,12 +20,6 @@
     rng.gen::<u64>()
 }
 
-<<<<<<< HEAD
-// First 4 bytes of the double hash
-pub const CHECKSUM_SIZE: usize = 4;
-
-=======
->>>>>>> da04df8c
 /// Calculate the checksum for the Bitcoin message from the payload/data
 /// Bitcoin checksums are created by hashing data through SHA256 twice  
 /// and only the first 4 bytes are used
